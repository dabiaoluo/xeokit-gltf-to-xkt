# xeokit-gltf-to-xkt

[![npm version](https://badge.fury.io/js/%40xeokit%2Fxeokit-gltf-to-xkt.svg)](https://badge.fury.io/js/%40xeokit%2Fxeokit-gltf-to-xkt)

## Contents

 - [Overview](#overview)
 - [Usage](#usage)
 - [Credits](#credits)
  
## Overview

**xeokit-gltf-to-xkt** is a nodejs-based command line tool that converts models from glTF 2.0 to 
[xeokit](http://xeokit.io)'s optimized ````.xkt```` format. 
 
As described in [Creating Files for Offline BIM](https://github.com/xeokit/xeokit-sdk/wiki/Creating-Files-for-Offline-BIM), xeokit-gltf-to-xkt may be used with other open source CLI tools to convert models from IFC and COLLADA format into ````.xkt```` format. 

<<<<<<< HEAD
An ````.xkt```` file is a single BLOB containing a model, compressed using 
geometry quantization, oct-encoding and zlib. 
See the [XKT Format](https://github.com/xeokit/xeokit-sdk/wiki/XKT-Format) 
specification for a more detailed description of the ````.xkt```` format.

=======
An ````.xkt```` file is a single BLOB containing a model, compressed using quantization, oct-encoding and zlib. See the [XKT Format](https://github.com/xeokit/xeokit-sdk/wiki/XKT-Format) specification for a detailed description of the ````.xkt```` format.

See [Creating Files for Offline BIM](https://github.com/xeokit/xeokit-sdk/wiki/Creating-Files-for-Offline-BIM) for instructions on converting IFC, DAE and glTF models to ````.xkt````.

>>>>>>> d5b909d6
Once you have ````.xkt```` files, you can load them into your viewer using 
[XKTLoaderPlugin](https://xeokit.github.io/xeokit-sdk/docs/class/src/plugins/XKTLoaderPlugin/XKTLoaderPlugin.js~XKTLoaderPlugin.html), 
which is the most efficient way to load high-detail models into xeokit.
 
Click on the screenshot below for a live demo of the XKTLoaderPlugin.

<a href="https://xeokit.github.io/xeokit-sdk/examples/#loading_XKT_OTCConferenceCenter">
    <img src="http://xeokit.io/img/docs/XKTLoaderPlugin/XKTLoaderPlugin.png">
</a>
 
[[Run this example](https://xeokit.github.io/xeokit-sdk/examples/#loading_XKT_OTCConferenceCenter)]

## Usage

### CLI

Install locally or globally from `npm`.

```
$ npm i @xeokit/xeokit-gltf-to-xkt
$ gltf2xkt -s scene.gltf -o scene.xkt
```

```
$ gltf2xkt --help

Usage: gltf2xkt [options]

Options:
  -v, --version        output the version number
  -s, --source [file]  The path to the source gltf file.
  -o, --output [file]  The path to the target xkt file.
  -h, --help           output usage information
```

### Programmatically

```javascript
const Converter = require('gltf2xkt');

const gltfPath = '../bimspot/_sample-data/scene.gltf';
const xktPath = 'scene.xkt';
const gltf2xkt = new Converter(gltfPath, xktPath);

gltf2xkt
  .convert()
  .then(() => {
    console.log('Success');
  })
  .catch((error) => {
    console.error('Something went wrong:', error);
  });
```

## Development

```
// Clone the repo
$ git clone https://github.com/xeokit/xeokit-gltf-to-xkt
$ cd xeokit-gltf-to-xkt

// Install the dependencies
$ npm install

// Link for command line usage
$ npm link

// Use global symlink for testing
$ gltf2xkt -s /path/to/scene.gltf -o /path/to/scene.xkt
```

See `.eslint` and `.prettierrc` for code style guide.

## Credits

- The ````xeokit-gltf-to-xkt```` tool and the 
[XKTLoaderPlugin](https://xeokit.github.io/xeokit-sdk/docs/class/src/plugins/XKTLoaderPlugin/XKTLoaderPlugin.js~XKTLoaderPlugin.html) 
are based on prototypes by [Toni Marti](https://github.com/tmarti) at [uniZite](https://www.unizite.com/login). Find the original discussion around those prototypes [here](https://github.com/xeokit/xeokit-sdk/issues/48#).
- Thanks to [D-Studio](http://dstudio.be/) and [OpenProject](https://www.openproject.org/) for sponsoring the development of the ````.xkt```` format.
- Thanks to [Adam Eri](https://github.com/eriadam) at [BIMSpot](https://bimspot.io/) for converting ````xeokit-gltf-to-xkt```` to work as a CLI tool.  
<|MERGE_RESOLUTION|>--- conflicted
+++ resolved
@@ -5,28 +5,18 @@
 ## Contents
 
  - [Overview](#overview)
+ - [Credits](#credits)
  - [Usage](#usage)
- - [Credits](#credits)
+ - [Work Remaining](#work-remaining)
   
 ## Overview
+**xeokit-gltf-to-xkt** converts models from glTF 2.0 to 
+[xeokit](http://xeokit.io)'s optimized ````.xkt```` format.
 
-**xeokit-gltf-to-xkt** is a nodejs-based command line tool that converts models from glTF 2.0 to 
-[xeokit](http://xeokit.io)'s optimized ````.xkt```` format. 
- 
-As described in [Creating Files for Offline BIM](https://github.com/xeokit/xeokit-sdk/wiki/Creating-Files-for-Offline-BIM), xeokit-gltf-to-xkt may be used with other open source CLI tools to convert models from IFC and COLLADA format into ````.xkt```` format. 
-
-<<<<<<< HEAD
-An ````.xkt```` file is a single BLOB containing a model, compressed using 
-geometry quantization, oct-encoding and zlib. 
-See the [XKT Format](https://github.com/xeokit/xeokit-sdk/wiki/XKT-Format) 
-specification for a more detailed description of the ````.xkt```` format.
-
-=======
 An ````.xkt```` file is a single BLOB containing a model, compressed using quantization, oct-encoding and zlib. See the [XKT Format](https://github.com/xeokit/xeokit-sdk/wiki/XKT-Format) specification for a detailed description of the ````.xkt```` format.
 
 See [Creating Files for Offline BIM](https://github.com/xeokit/xeokit-sdk/wiki/Creating-Files-for-Offline-BIM) for instructions on converting IFC, DAE and glTF models to ````.xkt````.
 
->>>>>>> d5b909d6
 Once you have ````.xkt```` files, you can load them into your viewer using 
 [XKTLoaderPlugin](https://xeokit.github.io/xeokit-sdk/docs/class/src/plugins/XKTLoaderPlugin/XKTLoaderPlugin.js~XKTLoaderPlugin.html), 
 which is the most efficient way to load high-detail models into xeokit.
@@ -105,5 +95,10 @@
 - The ````xeokit-gltf-to-xkt```` tool and the 
 [XKTLoaderPlugin](https://xeokit.github.io/xeokit-sdk/docs/class/src/plugins/XKTLoaderPlugin/XKTLoaderPlugin.js~XKTLoaderPlugin.html) 
 are based on prototypes by [Toni Marti](https://github.com/tmarti) at [uniZite](https://www.unizite.com/login). Find the original discussion around those prototypes [here](https://github.com/xeokit/xeokit-sdk/issues/48#).
-- Thanks to [D-Studio](http://dstudio.be/) and [OpenProject](https://www.openproject.org/) for sponsoring the development of the ````.xkt```` format.
 - Thanks to [Adam Eri](https://github.com/eriadam) at [BIMSpot](https://bimspot.io/) for converting ````xeokit-gltf-to-xkt```` to work as a CLI tool.  
+
+## Work Remaining
+
+* [ ] Publish to `npm`.
+* [ ] At present, ````xeokit-gltf-to-xkt```` only works with glTF 2.0 models that
+have base-64 geometry buffers embedded within the glTF JSON.